scalaVersion := "2.12.6"

libraryDependencies ++= Seq(
  "com.typesafe.akka" %% "akka-stream" % "2.5.12",
<<<<<<< HEAD
  "com.typesafe.akka" %% "akka-http-core" % "10.1.8",
  "com.lightbend.akka" %% "akka-stream-alpakka-csv" % "0.19",
=======
  "com.typesafe.akka" %% "akka-http-core" % "10.1.1",
  "com.lightbend.akka" %% "akka-stream-alpakka-csv" % "0.20",
>>>>>>> d5864e59
)

scalafmtOnCompile := true<|MERGE_RESOLUTION|>--- conflicted
+++ resolved
@@ -2,13 +2,8 @@
 
 libraryDependencies ++= Seq(
   "com.typesafe.akka" %% "akka-stream" % "2.5.12",
-<<<<<<< HEAD
   "com.typesafe.akka" %% "akka-http-core" % "10.1.8",
-  "com.lightbend.akka" %% "akka-stream-alpakka-csv" % "0.19",
-=======
-  "com.typesafe.akka" %% "akka-http-core" % "10.1.1",
   "com.lightbend.akka" %% "akka-stream-alpakka-csv" % "0.20",
->>>>>>> d5864e59
 )
 
 scalafmtOnCompile := true