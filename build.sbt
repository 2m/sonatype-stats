--- conflicted
+++ resolved
@@ -1,15 +1,9 @@
 scalaVersion := "2.12.6"
 
 libraryDependencies ++= Seq(
-<<<<<<< HEAD
   "com.typesafe.akka" %% "akka-stream" % "2.5.21",
-  "com.typesafe.akka" %% "akka-http-core" % "10.1.1",
-  "com.lightbend.akka" %% "akka-stream-alpakka-csv" % "0.19",
-=======
-  "com.typesafe.akka" %% "akka-stream" % "2.5.12",
   "com.typesafe.akka" %% "akka-http-core" % "10.1.8",
   "com.lightbend.akka" %% "akka-stream-alpakka-csv" % "0.20",
->>>>>>> a5dc0736
 )
 
 scalafmtOnCompile := true